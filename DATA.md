# Data 
Dit bestand beschrijft de data die beschikbaar word gesteld in de hackathon.

## Beschrijving

<<<<<<< HEAD
De data bevat metingen van oppervlaktewaterkwaliteit, van het eerste data punt in 1963 tot 2025. De bestanden staan op sharepoint en worden met je gedeeld op de dag van de hackathon.
Oppervlakte kwaliteit word gemeten aan de hand van hydrobiologische en chemische toetsing. In de file 'FYCHEM_alleParamtrs_alleJaren_Amstelland_1900tmjuni.csv' staan de ruwe meetgegevens voor de fysisch chemische toetsing. In de file 'HB_alleKwalelementen_alleJaren_Amstelland.csv' staan de ruwe meetgegevens voor hydrobiologische toetsing. Vanaf 2006 zijn de meetwaardes via een bepaalde standaard gemeten, in de jaren hiervoor is dit niet het geval. In [oppervlaktewater kwaliteit analyse notebook](./notebooks/oppervlaktewater_kwaliteit_analyse.ipynb) staat wat meer informatie over de data, hoe je dit inleest, eruit ziet, welke kolommen relevant zijn, en dit kunt visualiseren.
=======
De data bevat metingen van oppervlaktewaterkwaliteit, van het eerste data punt in 1963 tot 2025. De bestanden staan op Sharepoint en worden met je gedeeld op de dag van de hackathon.
Oppervlaktewaterkwaliteit wordt gemeten aan de hand van hydrobiologische en chemische toetsing.
Vanaf 2006 is alles gemeten volgens één consistente standaard, hiervoor is er op verschillende manieren gemeten. 
>>>>>>> fbe6b165

## Bestanden

| Naam | Beschrijving | Opmerkingen |
|------|---------------|--------------|
| `normen_stoffen_zoetwater.csv` | Bevat normen van het RIVM per stof voor zoetwater | Chemische toetsing |
| `STOWA_2018-49-Maatlatten v2024 DEF.pdf` | Maatlatten STOWA kader richtlijn water| Uitleg hoe de berekening oppervlaktewater kwaliteit word gedaan en wat de eisen zijn |
| `factsheets` | Factsheets oppervlaktewaterkwaliteit van Het Waterschapshuis| Beoordeling en maatregelen per jaar in factsheets |
| `FYCHEM_alleParamtrs_alleJaren_Amstelland_1900tmjuni.csv` | Fysische Chemische data voor alle jaren | Meetwaardes |
| `HB_alleKwalelementen_alleJaren_Amstelland.csv` | Hydrobiologische data voor alle jaren | Meetwaardes |
| `Beheerregister_EAG_20241218` | Shapefile ecologisch analyse gebied |  |
| `Beheerregister_Water_20241218` | Shapefile Afaanvoergebieden |  |
| `Watersysteemkaarten` | In een watersysteemkaart zijn per af aanvoergebied de kunstwerken (gemalen, stuwen, schotten, inlaten, duikers, dammen, enz ) de watergangen en de peilgebieden met peilen te vinden | Ter informatie |
| `Uitvoer aquokit` | Waardes oppervlaktewaterkwaliteit berekend door Aquokit | Voor fytoplankton, macrofauna, macrofyten en vissen |
| `200_Mb6AnMOverige waterflora deelmaatlat soortensamenstelling - lijst van scorende soorten - M-typen_202507071242` | Lijst van stoffen welke goed zijn voor oppervlaktewater en welke slecht | 1-3 word als goed beschouwd, 4-5 als slecht |

## Gebruik

- Data is ruwe export uit het systeem.
- Bevat geen persoonsgegevens.
- Publiekelijke data<|MERGE_RESOLUTION|>--- conflicted
+++ resolved
@@ -3,14 +3,7 @@
 
 ## Beschrijving
 
-<<<<<<< HEAD
-De data bevat metingen van oppervlaktewaterkwaliteit, van het eerste data punt in 1963 tot 2025. De bestanden staan op sharepoint en worden met je gedeeld op de dag van de hackathon.
-Oppervlakte kwaliteit word gemeten aan de hand van hydrobiologische en chemische toetsing. In de file 'FYCHEM_alleParamtrs_alleJaren_Amstelland_1900tmjuni.csv' staan de ruwe meetgegevens voor de fysisch chemische toetsing. In de file 'HB_alleKwalelementen_alleJaren_Amstelland.csv' staan de ruwe meetgegevens voor hydrobiologische toetsing. Vanaf 2006 zijn de meetwaardes via een bepaalde standaard gemeten, in de jaren hiervoor is dit niet het geval. In [oppervlaktewater kwaliteit analyse notebook](./notebooks/oppervlaktewater_kwaliteit_analyse.ipynb) staat wat meer informatie over de data, hoe je dit inleest, eruit ziet, welke kolommen relevant zijn, en dit kunt visualiseren.
-=======
-De data bevat metingen van oppervlaktewaterkwaliteit, van het eerste data punt in 1963 tot 2025. De bestanden staan op Sharepoint en worden met je gedeeld op de dag van de hackathon.
-Oppervlaktewaterkwaliteit wordt gemeten aan de hand van hydrobiologische en chemische toetsing.
-Vanaf 2006 is alles gemeten volgens één consistente standaard, hiervoor is er op verschillende manieren gemeten. 
->>>>>>> fbe6b165
+De data bevat metingen van oppervlaktewaterkwaliteit, van het eerste data punt in 1963 tot 2025. De bestanden staan op sharepoint en worden met je gedeeld op de dag van de hackathon. Oppervlakte kwaliteit word gemeten aan de hand van hydrobiologische en chemische toetsing. In de file 'FYCHEM_alleParamtrs_alleJaren_Amstelland_1900tmjuni.csv' staan de ruwe meetgegevens voor de fysisch chemische toetsing. In de file 'HB_alleKwalelementen_alleJaren_Amstelland.csv' staan de ruwe meetgegevens voor hydrobiologische toetsing. Vanaf 2006 zijn de meetwaardes via een bepaalde standaard gemeten, in de jaren hiervoor is dit niet het geval. In [oppervlaktewater kwaliteit analyse notebook](./notebooks/oppervlaktewater_kwaliteit_analyse.ipynb) staat wat meer informatie over de data, hoe je dit inleest, eruit ziet, welke kolommen relevant zijn, en dit kunt visualiseren.
 
 ## Bestanden
 
